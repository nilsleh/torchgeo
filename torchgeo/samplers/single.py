--- conflicted
+++ resolved
@@ -4,15 +4,11 @@
 """TorchGeo samplers."""
 
 import abc
-<<<<<<< HEAD
 import itertools
 import random
+from collections.abc import Iterable, Iterator
 from datetime import datetime, timedelta
-from typing import Callable, Iterable, Iterator, List, Optional, Tuple, Union
-=======
-from collections.abc import Iterable, Iterator
 from typing import Callable, Optional, Union
->>>>>>> 65d1aba4
 
 import numpy as np
 import torch
@@ -188,12 +184,12 @@
     def __init__(
         self,
         dataset: GeoDataset,
-        size: Union[Tuple[float, float], float],
+        size: Union[tuple[float, float], float],
         length: Optional[int],
         encoder_length: int,
         prediction_length: int,
         time_unit: str,
-        time_range: Optional[Tuple[datetime, datetime]] = None,
+        time_range: Optional[tuple[datetime, datetime]] = None,
         roi: Optional[BoundingBox] = None,
         size_units: Units = Units.PIXELS,
         max_samples_per_geolocation: int = None,
@@ -291,7 +287,7 @@
 
         # generate time rois and for each hit extend hits
         # with possible time sequences
-        self.hits: List[List[Union[int, float]]] = []
+        self.hits: list[list[Union[int, float]]] = []
         subsequence_time_ranges = self._compute_subsequences()
         random.shuffle(subsequence_time_ranges)
         if max_samples_per_geolocation is not None:
@@ -312,7 +308,7 @@
         #     self.areas += 1
         self.random_seq_idx = np.random.permutation(len(self.hits))[:100]
 
-    def __iter__(self) -> Iterator[Tuple[BoundingBox, BoundingBox]]:
+    def __iter__(self) -> Iterator[tuple[BoundingBox, BoundingBox]]:
         """Return the index of a dataset.
 
         Returns:
@@ -343,7 +339,7 @@
         """
         return self.length
 
-    def _compute_subsequences(self) -> List[List[datetime]]:
+    def _compute_subsequences(self) -> list[list[datetime]]:
         """Compute the possible subsequences within the time-horizon.
 
         Returns:
@@ -362,7 +358,7 @@
             )
         ]
         # list of list with all timestamps in a sequence
-        subsequences: List[List[datetime]] = list(
+        subsequences: list[list[datetime]] = list(
             map(
                 list,
                 zip(
@@ -380,8 +376,8 @@
 
     def _retrieve_sequential_query(
         self, query: BoundingBox
-    ) -> Tuple[BoundingBox, BoundingBox]:
-        """Retrieve a sequential query based on *encoder_length* and *prediction_length*.
+    ) -> tuple[BoundingBox, BoundingBox]:
+        """Get a sequential query based on *encoder_length* and *prediction_length*.
 
         Args:
             query: (minx, maxx, miny, maxy, mint, maxt) coordinates
