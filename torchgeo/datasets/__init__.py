# Copyright (c) Microsoft Corporation. All rights reserved.
# Licensed under the MIT License.

"""TorchGeo datasets."""

from .advance import ADVANCE
from .agb_live_woody_density import AbovegroundLiveWoodyBiomassDensity
from .astergdem import AsterGDEM
from .benin_cashews import BeninSmallHolderCashews
from .bigearthnet import BigEarthNet
from .biomassters import BioMassters
from .cbf import CanadianBuildingFootprints
from .cdl import CDL
from .chesapeake import (
    Chesapeake,
    Chesapeake7,
    Chesapeake13,
    ChesapeakeCVPR,
    ChesapeakeDC,
    ChesapeakeDE,
    ChesapeakeMD,
    ChesapeakeNY,
    ChesapeakePA,
    ChesapeakeVA,
    ChesapeakeWV,
)
from .cloud_cover import CloudCoverDetection
from .cms_mangrove_canopy import CMSGlobalMangroveCanopy
from .cowc import COWC, COWCCounting, COWCDetection
from .cv4a_kenya_crop_type import CV4AKenyaCropType
from .cyclone import TropicalCyclone
from .deepglobelandcover import DeepGlobeLandCover
from .dfc2022 import DFC2022
from .eddmaps import EDDMapS
from .enviroatlas import EnviroAtlas
from .esri2020 import Esri2020
from .etci2021 import ETCI2021
from .eudem import EUDEM
from .eurosat import EuroSAT, EuroSAT100
from .fair1m import FAIR1M
from .fire_risk import FireRisk
from .forestdamage import ForestDamage
from .gbif import GBIF
from .geo import (
    GeoDataset,
    IntersectionDataset,
    NonGeoClassificationDataset,
    NonGeoDataset,
    RasterDataset,
    UnionDataset,
    VectorDataset,
)
from .gid15 import GID15
from .globbiomass import GlobBiomass
from .idtrees import IDTReeS
from .inaturalist import INaturalist
from .inria import InriaAerialImageLabeling
from .l7irish import L7Irish
from .l8biome import L8Biome
from .landcoverai import LandCoverAI, LandCoverAIBase, LandCoverAIGeo
from .landsat import (
    Landsat,
    Landsat1,
    Landsat2,
    Landsat3,
    Landsat4MSS,
    Landsat4TM,
    Landsat5MSS,
    Landsat5TM,
    Landsat7,
    Landsat8,
    Landsat9,
)
from .levircd import LEVIRCDPlus
from .loveda import LoveDA
from .mapinwild import MapInWild
from .millionaid import MillionAID
from .naip import NAIP
from .nasa_marine_debris import NASAMarineDebris
from .nlcd import NLCD
from .openbuildings import OpenBuildings
from .oscd import OSCD
from .pastis import PASTIS
from .patternnet import PatternNet
from .potsdam import Potsdam2D
from .reforestree import ReforesTree
from .resisc45 import RESISC45
<<<<<<< HEAD
from .rioxr import RioXarrayDataset
=======
from .rwanda_field_boundary import RwandaFieldBoundary
from .seasonet import SeasoNet
>>>>>>> 996412a7
from .seco import SeasonalContrastS2
from .sen12ms import SEN12MS
from .sentinel import Sentinel, Sentinel1, Sentinel2
from .skippd import SKIPPD
from .so2sat import So2Sat
from .spacenet import (
    SpaceNet,
    SpaceNet1,
    SpaceNet2,
    SpaceNet3,
    SpaceNet4,
    SpaceNet5,
    SpaceNet6,
    SpaceNet7,
)
from .splits import (
    random_bbox_assignment,
    random_bbox_splitting,
    random_grid_cell_assignment,
    roi_split,
    time_series_split,
)
from .ssl4eo import SSL4EO, SSL4EOL, SSL4EOS12
from .ssl4eo_benchmark import SSL4EOLBenchmark
from .sustainbench_crop_yield import SustainBenchCropYield
from .ucmerced import UCMerced
from .usavars import USAVars
from .utils import (
    BoundingBox,
    DatasetNotFoundError,
    concat_samples,
    merge_samples,
    stack_samples,
    unbind_samples,
)
from .vaihingen import Vaihingen2D
from .vhr10 import VHR10
from .western_usa_live_fuel_moisture import WesternUSALiveFuelMoisture
from .xview import XView2
from .zuericrop import ZueriCrop

__all__ = (
    # GeoDataset
    "AbovegroundLiveWoodyBiomassDensity",
    "AsterGDEM",
    "CanadianBuildingFootprints",
    "CDL",
    "Chesapeake",
    "Chesapeake7",
    "Chesapeake13",
    "ChesapeakeDC",
    "ChesapeakeDE",
    "ChesapeakeMD",
    "ChesapeakeNY",
    "ChesapeakePA",
    "ChesapeakeVA",
    "ChesapeakeWV",
    "ChesapeakeCVPR",
    "CMSGlobalMangroveCanopy",
    "EDDMapS",
    "Esri2020",
    "EUDEM",
    "GBIF",
    "GlobBiomass",
    "INaturalist",
    "L7Irish",
    "L8Biome",
    "LandCoverAIBase",
    "LandCoverAIGeo",
    "Landsat",
    "Landsat1",
    "Landsat2",
    "Landsat3",
    "Landsat4MSS",
    "Landsat4TM",
    "Landsat5MSS",
    "Landsat5TM",
    "Landsat7",
    "Landsat8",
    "Landsat9",
    "NAIP",
    "NLCD",
    "OpenBuildings",
    "Sentinel",
    "Sentinel1",
    "Sentinel2",
    # NonGeoDataset
    "ADVANCE",
    "BeninSmallHolderCashews",
    "BigEarthNet",
    "BioMassters",
    "CloudCoverDetection",
    "COWC",
    "COWCCounting",
    "COWCDetection",
    "CV4AKenyaCropType",
    "DeepGlobeLandCover",
    "DFC2022",
    "EnviroAtlas",
    "ETCI2021",
    "EuroSAT",
    "EuroSAT100",
    "FAIR1M",
    "FireRisk",
    "ForestDamage",
    "GID15",
    "IDTReeS",
    "InriaAerialImageLabeling",
    "LandCoverAI",
    "LEVIRCDPlus",
    "LoveDA",
    "MapInWild",
    "MillionAID",
    "NASAMarineDebris",
    "OSCD",
    "PASTIS",
    "PatternNet",
    "Potsdam2D",
    "RESISC45",
    "ReforesTree",
    "RwandaFieldBoundary",
    "SeasonalContrastS2",
    "SeasoNet",
    "SEN12MS",
    "SKIPPD",
    "So2Sat",
    "SpaceNet",
    "SpaceNet1",
    "SpaceNet2",
    "SpaceNet3",
    "SpaceNet4",
    "SpaceNet5",
    "SpaceNet6",
    "SpaceNet7",
    "SSL4EO",
    "SSL4EOLBenchmark",
    "SSL4EOL",
    "SSL4EOS12",
    "SustainBenchCropYield",
    "TropicalCyclone",
    "UCMerced",
    "USAVars",
    "Vaihingen2D",
    "VHR10",
    "WesternUSALiveFuelMoisture",
    "XView2",
    "ZueriCrop",
    # Base classes
    "GeoDataset",
    "IntersectionDataset",
    "NonGeoClassificationDataset",
    "NonGeoDataset",
    "RasterDataset",
    "RioXarrayDataset",
    "UnionDataset",
    "VectorDataset",
    # Utilities
    "BoundingBox",
    "concat_samples",
    "merge_samples",
    "stack_samples",
    "unbind_samples",
    # Splits
    "random_bbox_assignment",
    "random_bbox_splitting",
    "random_grid_cell_assignment",
    "roi_split",
    "time_series_split",
    # Errors
    "DatasetNotFoundError",
)<|MERGE_RESOLUTION|>--- conflicted
+++ resolved
@@ -85,12 +85,9 @@
 from .potsdam import Potsdam2D
 from .reforestree import ReforesTree
 from .resisc45 import RESISC45
-<<<<<<< HEAD
 from .rioxr import RioXarrayDataset
-=======
 from .rwanda_field_boundary import RwandaFieldBoundary
 from .seasonet import SeasoNet
->>>>>>> 996412a7
 from .seco import SeasonalContrastS2
 from .sen12ms import SEN12MS
 from .sentinel import Sentinel, Sentinel1, Sentinel2
