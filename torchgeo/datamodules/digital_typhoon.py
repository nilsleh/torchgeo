# Copyright (c) Microsoft Corporation. All rights reserved.
# Licensed under the MIT License.

"""Digital Typhoon Data Module."""

from typing import Any

from ..datasets import DigitalTyphoonAnalysis
from ..datasets.digital_typhoon import _SampleSequenceDict
from .geo import NonGeoDataModule
from .utils import group_shuffle_split


class DigitalTyphoonAnalysisDataModule(NonGeoDataModule):
    """Digital Typhoon Analysis Data Module."""

    valid_split_types = ["time", "typhoon_id"]

    def __init__(
        self,
        split_by: str = "time",
        batch_size: int = 64,
        num_workers: int = 0,
        **kwargs: Any,
    ) -> None:
        """Initialize a new DigitalTyphoonAnalysisDataModule instance.

        Args:
            split_by: Either 'time' or 'typhoon_id', which decides how to split
                the dataset for train, val, test
            batch_size: Size of each mini-batch.
            num_workers: Number of workers for parallel data loading.
            **kwargs: Additional keyword arguments passed to
                :class:`~torchgeo.datasets.DigitalTyphoonAnalysis`.

        """
        super().__init__(DigitalTyphoonAnalysis, batch_size, num_workers, **kwargs)

        assert (
            split_by in self.valid_split_types
        ), f"Please choose from {self.valid_split_types}"
        self.split_by = split_by

    def _split_dataset(
        self, dataset: DigitalTyphoonAnalysis
<<<<<<< HEAD
    ) -> tuple[list[_SampleSequenceDict], list[_SampleSequenceDict]]:
=======
    ) -> tuple[list[_SampleSequenceDict], ...]:
>>>>>>> d3576d7c
        """Split dataset into two parts.

        Args:
            dataset: Dataset to be split into train/test or train/val subsets

        Returns:
            a tuple of the subset datasets
        """
        if self.split_by == "time":
            sequences = list(enumerate(dataset.sample_sequences))

            sorted_sequences = sorted(sequences, key=lambda x: x[1]["seq_id"])
            selected_indices = [x[0] for x in sorted_sequences]

            split_idx = int(len(sorted_sequences) * 0.8)
            train_indices = selected_indices[:split_idx]
            val_indices = selected_indices[split_idx:]

        else:
            sequences = list(enumerate(dataset.sample_sequences))
            train_indices, val_indices = group_shuffle_split(
                [x[1]["id"] for x in sequences], train_size=0.8, random_state=0
            )

        # select train and val sequences and remove enumeration
        train_sequences = [sequences[i][1] for i in train_indices]
        val_sequences = [sequences[i][1] for i in val_indices]

        return train_sequences, val_sequences

    def setup(self, stage: str) -> None:
        """Set up datasets.

        Args:
            stage: Either 'fit', 'validate', 'test', or 'predict'.
        """
        self.dataset = DigitalTyphoonAnalysis(**self.kwargs)

        train_sequences, test_sequences = self._split_dataset(self.dataset)

        if stage in ["fit", "validate"]:
            # resplit the train indices into train and val
            self.dataset.sample_sequences = train_sequences
            train_sequences, val_sequences = self._split_dataset(self.dataset)

            # create training dataset
            self.train_dataset = DigitalTyphoonAnalysis(**self.kwargs)
            self.train_dataset.sample_sequences = train_sequences

            # create validation dataseqt
            self.val_dataset = DigitalTyphoonAnalysis(**self.kwargs)
            self.val_dataset.sample_sequences = val_sequences

        if stage in ["test"]:
            self.test_dataset = DigitalTyphoonAnalysis(**self.kwargs)
            self.test_dataset.sample_sequences = test_sequences<|MERGE_RESOLUTION|>--- conflicted
+++ resolved
@@ -43,11 +43,7 @@
 
     def _split_dataset(
         self, dataset: DigitalTyphoonAnalysis
-<<<<<<< HEAD
     ) -> tuple[list[_SampleSequenceDict], list[_SampleSequenceDict]]:
-=======
-    ) -> tuple[list[_SampleSequenceDict], ...]:
->>>>>>> d3576d7c
         """Split dataset into two parts.
 
         Args:
