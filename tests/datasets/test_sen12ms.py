# Copyright (c) Microsoft Corporation. All rights reserved.
# Licensed under the MIT License.

import os
from pathlib import Path
from typing import Generator

import matplotlib.pyplot as plt
import pytest
import torch
import torch.nn as nn
from _pytest.fixtures import SubRequest
from _pytest.monkeypatch import MonkeyPatch
from torch.utils.data import ConcatDataset

from torchgeo.datasets import SEN12MS


class TestSEN12MS:
    @pytest.fixture(params=["train", "test"])
    def dataset(
        self, monkeypatch: Generator[MonkeyPatch, None, None], request: SubRequest
    ) -> SEN12MS:
        md5s = [
            "7f14be13d3f62c09b4dd5b4d55c97fd6",
            "48182d44b375360381f36d432956b225",
            "96cf1b8405d4149c6fe61ad7100bd65d",
            "ba8e7e10fba9eea6900ddc530c86025a",
            "7ba7c51f2fb3a2074b7bbd3e24f9d70d",
            "280c9be2d1e13e663824dccd85e1e42f",
            "a5284baf48534d4bc77acb1b103ff16c",
            "c6b176fed0cdd5033cb1835506e40ee4",
            "adc672746b79be4c4edc8b1a564e3ff4",
            "194fab4a4e067a0452824c4e39f61b77",
            "7899c0c36c884ae8c991ab8518b0d177",
            "ccfee543d4351bcc5aa68729e8cc795c",
        ]

        monkeypatch.setattr(SEN12MS, "md5s", md5s)  # type: ignore[attr-defined]
        root = os.path.join("tests", "data", "sen12ms")
        split = request.param
        transforms = nn.Identity()  # type: ignore[attr-defined]
        return SEN12MS(root, split, transforms=transforms, checksum=True)

    def test_getitem(self, dataset: SEN12MS) -> None:
        x = dataset[0]
        assert isinstance(x, dict)
        assert isinstance(x["image"], torch.Tensor)
        assert isinstance(x["mask"], torch.Tensor)
        assert x["image"].shape[0] == 15

    def test_len(self, dataset: SEN12MS) -> None:
        assert len(dataset) == 8

    def test_add(self, dataset: SEN12MS) -> None:
        ds = dataset + dataset
        assert isinstance(ds, ConcatDataset)
        assert len(ds) == 16

    def test_out_of_bounds(self, dataset: SEN12MS) -> None:
        with pytest.raises(IndexError):
            dataset[8]

    def test_invalid_split(self) -> None:
        with pytest.raises(AssertionError):
            SEN12MS(split="foo")

    def test_not_downloaded(self, tmp_path: Path) -> None:
        with pytest.raises(RuntimeError, match="Dataset not found or corrupted."):
            SEN12MS(str(tmp_path), checksum=True)

        with pytest.raises(RuntimeError, match="Dataset not found or corrupted."):
            SEN12MS(str(tmp_path), checksum=False)

    def test_check_integrity_light(self) -> None:
        root = os.path.join("tests", "data", "sen12ms")
        ds = SEN12MS(root, checksum=False)
        assert isinstance(ds, SEN12MS)

    def test_band_subsets(self) -> None:
        root = os.path.join("tests", "data", "sen12ms")
        for bands in SEN12MS.BAND_SETS.values():
            ds = SEN12MS(root, bands=bands, checksum=False)
            x = ds[0]["image"]
            assert x.shape[0] == len(bands)

    def test_invalid_bands(self) -> None:
        with pytest.raises(ValueError):
            SEN12MS(bands=tuple(["OK", "BK"]))
<<<<<<< HEAD
=======

    def test_plot(self, dataset: SEN12MS) -> None:
        dataset.plot(dataset[0], suptitle="Test")
        plt.close()

        sample = dataset[0]
        sample["prediction"] = sample["mask"].clone()
        dataset.plot(sample, suptitle="prediction")
        plt.close()

    def test_plot_rgb(self, dataset: SEN12MS) -> None:
        dataset = SEN12MS(root=dataset.root, bands=tuple(["B01"]))
        with pytest.raises(ValueError, match="doesn't contain some of the RGB bands"):
            dataset.plot(dataset[0], suptitle="Single Band")

>>>>>>> 72d75071

    def test_plot(self, dataset: SEN12MS) -> None:
        dataset.plot(dataset[0], suptitle="Test")
        plt.close()

        sample = dataset[0]
        sample["prediction"] = sample["mask"].clone()
        dataset.plot(sample, suptitle="prediction")
        plt.close()

    def test_plot_rgb(self, dataset: SEN12MS) -> None:
        dataset = SEN12MS(root=dataset.root, bands=tuple(["B03"]))
        with pytest.raises(ValueError, match="doesn't contain some of the RGB bands"):
            dataset.plot(dataset[0], suptitle="Single Band")<|MERGE_RESOLUTION|>--- conflicted
+++ resolved
@@ -87,24 +87,6 @@
     def test_invalid_bands(self) -> None:
         with pytest.raises(ValueError):
             SEN12MS(bands=tuple(["OK", "BK"]))
-<<<<<<< HEAD
-=======
-
-    def test_plot(self, dataset: SEN12MS) -> None:
-        dataset.plot(dataset[0], suptitle="Test")
-        plt.close()
-
-        sample = dataset[0]
-        sample["prediction"] = sample["mask"].clone()
-        dataset.plot(sample, suptitle="prediction")
-        plt.close()
-
-    def test_plot_rgb(self, dataset: SEN12MS) -> None:
-        dataset = SEN12MS(root=dataset.root, bands=tuple(["B01"]))
-        with pytest.raises(ValueError, match="doesn't contain some of the RGB bands"):
-            dataset.plot(dataset[0], suptitle="Single Band")
-
->>>>>>> 72d75071
 
     def test_plot(self, dataset: SEN12MS) -> None:
         dataset.plot(dataset[0], suptitle="Test")
