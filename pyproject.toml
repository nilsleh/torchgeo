[build-system]
requires = [
    # setuptools 61+ required for pyproject.toml support
    "setuptools>=61",
]
build-backend = "setuptools.build_meta"

# https://packaging.python.org/en/latest/specifications/declaring-project-metadata/
[project]
name = "torchgeo"
description = "TorchGeo: datasets, samplers, transforms, and pre-trained models for geospatial data"
readme = "README.md"
requires-python = ">=3.9"
license = {file = "LICENSE"}
authors = [
    {name = "Adam J. Stewart", email = "ajstewart426@gmail.com"},
]
maintainers = [
    {name = "Adam J. Stewart", email = "ajstewart426@gmail.com"},
    {name = "Caleb Robinson", email = "Caleb.Robinson@microsoft.com"},
    {name = "Isaac Corley", email = "isaac.corley@my.utsa.edu"},
    {name = "Nils Lehmann", email = "n.lehmann@tum.de"},
    {name = "Ashwin Nair", email = "ashnair0007@gmail.com"},
]
keywords = ["pytorch", "deep learning", "machine learning", "remote sensing", "satellite imagery", "earth observation", "geospatial"]
classifiers = [
    "Development Status :: 3 - Alpha",
    "Intended Audience :: Science/Research",
    "License :: OSI Approved :: MIT License",
    "Operating System :: OS Independent",
    "Programming Language :: Python :: 3",
    "Programming Language :: Python :: 3.9",
    "Programming Language :: Python :: 3.10",
    "Programming Language :: Python :: 3.11",
    "Topic :: Scientific/Engineering :: Artificial Intelligence",
    "Topic :: Scientific/Engineering :: GIS",
]
dependencies = [
    # einops 0.3+ required for einops.repeat
    "einops>=0.3",
    # fiona 1.8.19+ required to fix erroneous warning
    # https://github.com/Toblerity/Fiona/issues/986
    "fiona>=1.8.19",
    # kornia 0.6.9+ required for kornia.augmentation.RandomBrightness
    "kornia>=0.6.9",
    # lightly 1.4.4+ required for MoCo v3 support
    "lightly>=1.4.4",
    # lightning 2+ required for LightningCLI args + sys.argv support
    "lightning[pytorch-extra]>=2",
    # matplotlib 3.3.3+ required for Python 3.9 wheels
    "matplotlib>=3.3.3",
    # numpy 1.19.3+ required by Python 3.9 wheels
    "numpy>=1.19.3",
    # pandas 1.1.3+ required for Python 3.9 wheels
    "pandas>=1.1.3",
    # pillow 8+ required for Python 3.9 wheels
    "pillow>=8",
    # pyproj 3+ required for Python 3.9 wheels
    "pyproj>=3",
    # rasterio 1.2+ required for Python 3.9 wheels
    "rasterio>=1.2",
    # rtree 1+ required for len(index), index & index, index | index
    "rtree>=1",
    # segmentation-models-pytorch 0.2+ required for smp.losses module
    "segmentation-models-pytorch>=0.2",
    # shapely 1.7.1+ required for Python 3.9 wheels
    "shapely>=1.7.1",
    # timm 0.4.12 required by segmentation-models-pytorch
    "timm>=0.4.12",
    # torch 1.12+ required by torchvision
    "torch>=1.12",
    # torchmetrics 0.10+ required for binary/multiclass/multilabel classification metrics
    "torchmetrics>=0.10",
    # torchvision 0.13+ required for torchvision.models._api.WeightsEnum
    "torchvision>=0.13",
]
dynamic = ["version"]

[project.optional-dependencies]
datasets = [
    # h5py 3+ required for Python 3.9 wheels
    "h5py>=3",
    # laspy 2+ required for laspy.read
    "laspy>=2",
    # opencv-python 4.4.0.46+ required for Python 3.9 wheels
    "opencv-python>=4.4.0.46",
    # pycocotools 2.0.5+ required for cython 3+ support
    "pycocotools>=2.0.5",
    # pyvista 0.34.2+ required to avoid ImportError in CI
    "pyvista>=0.34.2",
    # radiant-mlhub 0.3+ required for newer tqdm support required by lightning
    "radiant-mlhub>=0.3",
    # rarfile 4+ required for wheels
    "rarfile>=4",
    # scikit-image 0.18+ required for numpy 1.17+ compatibility
    # https://github.com/scikit-image/scikit-image/issues/3655
    "scikit-image>=0.18",
    # scipy 1.6.2+ required for scikit-image 0.18+ compatibility
    "scipy>=1.6.2",
    # zipfile-deflate64 0.2+ required for extraction bugfix:
    # https://github.com/brianhelba/zipfile-deflate64/issues/19
    "zipfile-deflate64>=0.2",
]
docs = [
    # ipywidgets 7+ required by nbsphinx
    "ipywidgets>=7",
    # nbsphinx 0.8.5 fixes bug with nbformat attributes
    "nbsphinx>=0.8.5",
    # release versions missing files, must install from master
    "pytorch-sphinx-theme",
    # sphinx 4+ required for autodoc_typehints_description_target = documented
    # sphinx 6+ is incompatible with pytorch-sphinx-theme
    # https://github.com/pytorch/pytorch_sphinx_theme/issues/175
    "sphinx>=4,<6",
]
style = [
    # black 21.8+ required for Jupyter support
    "black[jupyter]>=21.8",
    # flake8 3.8+ depends on pyflakes 2.2+, which fixes a bug with mypy error code ignores:
    # https://github.com/PyCQA/pyflakes/pull/455
    "flake8>=3.8",
    # isort 5.8+ required for extend_skip option
    "isort[colors]>=5.8",
    # pydocstyle 6.1+ required for pyproject.toml support
    "pydocstyle[toml]>=6.1",
    # pyupgrade 2.8+ required for --py39-plus flag
    "pyupgrade>=2.8",
]
tests = [
    # mypy 0.900+ required for pyproject.toml support
    "mypy>=0.900",
    # nbmake 1.3.3+ required for variable mocking
    "nbmake>=1.3.3",
    # pytest 7.3+ required for tmp_path_retention_policy
    "pytest>=7.3",
    # pytest-cov 4+ required for pytest 7.2+ compatibility
    "pytest-cov>=4",
]
all = [
    "torchgeo[datasets,docs,style,tests]",
]

[project.scripts]
torchgeo = "torchgeo.main:main"

[project.urls]
Homepage = "https://github.com/microsoft/torchgeo"
Documentation = "https://torchgeo.readthedocs.io"

[tool.black]
target-version = ["py39", "py310"]
color = true
skip_magic_trailing_comma = true

[tool.coverage.report]
# Ignore warnings for overloads
# https://github.com/nedbat/coveragepy/issues/970#issuecomment-612602180
exclude_lines = [
    "pragma: no cover",
    "@overload",
]

[tool.isort]
profile = "black"
known_first_party = ["docs", "tests", "torchgeo", "train"]
skip_gitignore = true
color_output = true

[tool.mypy]
python_version = "3.9"
ignore_missing_imports = true
show_error_codes = true
exclude = "(build|data|dist|docs/src|images|logo|logs|output)/"

# Strict
warn_unused_configs = true
disallow_any_generics = true
disallow_subclassing_any = true
disallow_untyped_calls = true
disallow_untyped_defs = true
disallow_incomplete_defs = true
check_untyped_defs = true
disallow_untyped_decorators = true
no_implicit_optional = true
warn_redundant_casts = true
warn_unused_ignores = true
warn_return_any = true
no_implicit_reexport = true
strict_equality = true

[tool.pydocstyle]
convention = "google"
match_dir = "(datamodules|datasets|losses|models|samplers|torchgeo|trainers|transforms)"

[tool.pytest.ini_options]
# Skip slow tests by default
addopts = "-m 'not slow'"
# https://docs.pytest.org/en/latest/how-to/capture-warnings.html
filterwarnings = [
    # Treat all warnings as errors
    "error",

    # Warnings raised by dependencies of dependencies, out of our control
    # https://github.com/Cadene/pretrained-models.pytorch/issues/221
    "ignore:.* is deprecated and will be removed in Pillow 10:DeprecationWarning:pretrainedmodels.datasets.utils",
    # https://github.com/pytorch/vision/pull/5898
    "ignore:.* is deprecated and will be removed in Pillow 10:DeprecationWarning:torchvision.transforms.functional_pil",
    "ignore:.* is deprecated and will be removed in Pillow 10:DeprecationWarning:torchvision.transforms._functional_pil",
    # https://github.com/rwightman/pytorch-image-models/pull/1256
    "ignore:.* is deprecated and will be removed in Pillow 10:DeprecationWarning:timm.data",
    # https://github.com/pytorch/pytorch/issues/72906
    # https://github.com/pytorch/pytorch/pull/69823
    "ignore:distutils Version classes are deprecated. Use packaging.version instead:DeprecationWarning",
    "ignore:The distutils package is deprecated and slated for removal in Python 3.12:DeprecationWarning:torch.utils.tensorboard",
    # https://github.com/Lightning-AI/torchmetrics/issues/2121
    # https://github.com/Lightning-AI/torchmetrics/pull/2137
    "ignore:The distutils package is deprecated and slated for removal in Python 3.12:DeprecationWarning:torchmetrics.utilities.imports",
    # https://github.com/Lightning-AI/lightning/issues/13256
    # https://github.com/Lightning-AI/lightning/pull/13261
    "ignore:torch.distributed._sharded_tensor will be deprecated:DeprecationWarning:torch.distributed._sharded_tensor",
    # https://github.com/Lightning-AI/lightning/issues/13989
    "ignore:SelectableGroups dict interface is deprecated. Use select.:DeprecationWarning:lightning.pytorch.trainer.connectors.callback_connector",
    # https://github.com/Lightning-AI/lightning/issues/14594
    "ignore:To copy construct from a tensor, it is recommended to use:UserWarning:lightning.pytorch.core.module",
    # https://github.com/rasterio/rasterio/issues/1742
    # https://github.com/rasterio/rasterio/pull/1753
    "ignore:Using or importing the ABCs from 'collections' instead of from 'collections.abc' is deprecated:DeprecationWarning:rasterio.crs",
    # https://github.com/pytorch/pytorch/issues/60053
    # https://github.com/pytorch/pytorch/pull/60059
    "ignore:Named tensors and all their associated APIs are an experimental feature and subject to change:UserWarning:torch.nn.functional",
    # https://github.com/tensorflow/tensorboard/issues/5798
    "ignore:Call to deprecated create function:DeprecationWarning:tensorboard.compat.proto",
    # https://github.com/treebeardtech/nbmake/issues/68
    'ignore:The \(fspath. py.path.local\) argument to NotebookFile is deprecated:pytest.PytestDeprecationWarning:nbmake.pytest_plugin',
    # https://github.com/kornia/kornia/issues/777
    "ignore:Default upsampling behavior when mode=bilinear is changed to align_corners=False since 0.4.0:UserWarning:torch.nn.functional",
    # https://github.com/pytorch/pytorch/pull/24929
    "ignore:Default grid_sample and affine_grid behavior has changed to align_corners=False since 1.3.0:UserWarning:torch.nn.functional",
    # https://github.com/scikit-image/scikit-image/issues/6663
    # https://github.com/scikit-image/scikit-image/pull/6637
    "ignore:`np.bool8` is a deprecated alias for `np.bool_`.:DeprecationWarning:skimage.util.dtype",
    # https://github.com/lanpa/tensorboardX/pull/677
    "ignore:ANTIALIAS is deprecated and will be removed in Pillow 10:DeprecationWarning:tensorboardX.summary",
    # https://github.com/Lightning-AI/lightning/issues/16756
    "ignore:Deprecated call to `pkg_resources.declare_namespace:DeprecationWarning",
<<<<<<< HEAD
    # https://github.com/pydata/xarray/issues/7259
    "ignore: numpy.ndarray size changed, may indicate binary incompatibility. Expected 16 from C header, got 96 from PyObject",
=======
    "ignore:pkg_resources is deprecated as an API.:DeprecationWarning:lightning_utilities.core.imports",
    "ignore:Using or importing the ABCs from 'collections' instead of from 'collections.abc' is deprecated:DeprecationWarning:jsonargparse",
    # https://github.com/pytorch/pytorch/issues/110549
    "ignore:allow_ops_in_compiled_graph failed to import torch:ImportWarning:einops",
>>>>>>> 996412a7

    # Expected warnings
    # Lightning warns us about using num_workers=0, but it's faster on macOS
    "ignore:The .*dataloader.* does not have many workers which may be a bottleneck:UserWarning:lightning",
    "ignore:The .*dataloader.* does not have many workers which may be a bottleneck:lightning.fabric.utilities.warnings.PossibleUserWarning:lightning",
    # Lightning warns us about using the CPU when GPU/MPS is available
    "ignore:GPU available but not used.:UserWarning",
    "ignore:MPS available but not used.:UserWarning",
    # Lightning warns us if TensorBoard is not installed
    "ignore:Starting from v1.9.0, `tensorboardX` has been removed as a dependency of the `lightning.pytorch` package:UserWarning",
    # https://github.com/Lightning-AI/lightning/issues/18545
    "ignore:LightningCLI's args parameter is intended to run from within Python like if it were from the command line.:UserWarning",
    # https://github.com/kornia/kornia/pull/1611
    "ignore:`ColorJitter` is now following Torchvision implementation.:DeprecationWarning:kornia.augmentation._2d.intensity.color_jitter",
    # https://github.com/kornia/kornia/pull/1663
    "ignore:`RandomGaussianBlur` has changed its behavior and now randomly sample sigma for both axes.:DeprecationWarning:kornia.augmentation._2d.intensity.gaussian_blur",

    # Unexpected warnings, worth investigating
    # Lightning is having trouble inferring the batch size for ChesapeakeCVPRDataModule and CycloneDataModule for some reason
    "ignore:Trying to infer the `batch_size` from an ambiguous collection:UserWarning",
    # https://github.com/pytest-dev/pytest/issues/11461
    "ignore::pytest.PytestUnraisableExceptionWarning",
]
markers = [
    "slow: marks tests as slow",
]
norecursedirs = [
    ".ipynb_checkpoints",
    "data",
    "__pycache__",
]
testpaths = [
    "tests",
    "docs/tutorials",
]
tmp_path_retention_policy = "failed"

# https://setuptools.pypa.io/en/latest/userguide/pyproject_config.html
[tool.setuptools.dynamic]
version = {attr = "torchgeo.__version__"}

[tool.setuptools.package-data]
torchgeo = ["py.typed"]

[tool.setuptools.packages.find]
include = ["torchgeo*"]<|MERGE_RESOLUTION|>--- conflicted
+++ resolved
@@ -243,15 +243,12 @@
     "ignore:ANTIALIAS is deprecated and will be removed in Pillow 10:DeprecationWarning:tensorboardX.summary",
     # https://github.com/Lightning-AI/lightning/issues/16756
     "ignore:Deprecated call to `pkg_resources.declare_namespace:DeprecationWarning",
-<<<<<<< HEAD
     # https://github.com/pydata/xarray/issues/7259
     "ignore: numpy.ndarray size changed, may indicate binary incompatibility. Expected 16 from C header, got 96 from PyObject",
-=======
     "ignore:pkg_resources is deprecated as an API.:DeprecationWarning:lightning_utilities.core.imports",
     "ignore:Using or importing the ABCs from 'collections' instead of from 'collections.abc' is deprecated:DeprecationWarning:jsonargparse",
     # https://github.com/pytorch/pytorch/issues/110549
     "ignore:allow_ops_in_compiled_graph failed to import torch:ImportWarning:einops",
->>>>>>> 996412a7
 
     # Expected warnings
     # Lightning warns us about using num_workers=0, but it's faster on macOS
